--- conflicted
+++ resolved
@@ -41,9 +41,6 @@
 
 int print_usage(int argc, char **argv)
 {
-<<<<<<< HEAD
-    printf("usage: nanopolish [consensus|eventalign|getmodel] [options]\n");
-=======
     std::cout << "usage: nanopolish [command] [options]" << std::endl;
     std::cout << "  valid commands: " << std::endl;
     for (const auto &item : programs){
@@ -51,7 +48,6 @@
     } 
     std::cout << "  for help on given command, type nanopolish command --help" << std::endl;
     return 0;
->>>>>>> cbec87d7
 }
 
 int main(int argc, char** argv)
