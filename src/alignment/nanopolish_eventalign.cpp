--- conflicted
+++ resolved
@@ -617,16 +617,6 @@
         std::string rc_subseq = rc_ref_seq.substr(ref_seq.length() - s - l, l);
         assert(fwd_subseq.length() == rc_subseq.length());
 
-<<<<<<< HEAD
-        // write to disk
-        #pragma omp critical
-        {
-            assert(!alignment_output.empty());
-            if(opt::output_sam) {
-                emit_event_alignment_sam(writer.sam_fp, sr, hdr, record, alignment_output);
-            } else {
-                emit_event_alignment_tsv(writer.tsv_fp, sr, alignment_output);
-=======
         HMMInputSequence hmm_sequence(fwd_subseq, rc_subseq, params.alphabet);
         
         // Nothing to align to
@@ -693,7 +683,6 @@
                 last_event_output = as.event_idx;
                 last_ref_kmer_output = curr_start_ref + as.kmer_idx;
                 num_output += 1;
->>>>>>> 9a3f4b0b
             }
         }
 
